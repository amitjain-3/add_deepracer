--- conflicted
+++ resolved
@@ -207,13 +207,7 @@
         #########################
         rpm = (torque - 20000)/(-13.3333)
         throttle = 0.00002*(rpm**2) + 0.0083*(rpm) + 11.461
-<<<<<<< HEAD
-        #throttle = self.get_rescaled_manual_speed(msg.throttle , self.max_speed_pct)
         throttle = self.get_rescaled_manual_speed(throttle , self.max_speed_pct)
-=======
-        throttle = self.get_rescaled_manual_speed(throttle , self.max_speed_pct)
-
->>>>>>> faeac6af
         return throttle
 
     # Simulate "phantom" front vehicle braking for a demo. 
@@ -400,25 +394,18 @@
                 self.get_logger().info(f"I reached step 1")
 
                 # Use MPC for throttle
-<<<<<<< HEAD
-                msg.throttle = self.get_MPC_action()
-                self.get_logger().info(f"I reached step 2")
-=======
-                # msg.throttle = self.get_MPC_action() # UNCOMMENT LATER
-
                 #----------------------Sim MPC---------------------
                 msg.throttle, sim_car_dist = self.get_sim_MPC_action(sim_car_dist)
                 #-----------------^^REMOVE AFTERWARDS^^----------------
->>>>>>> faeac6af
 
                 # Publish msg based on action planned and mapped from a new object detection.
                 self.action_publisher.publish(msg)
                 max_speed_pct = self.max_speed_pct
-                self.get_logger().info(f"I reached step 3")
+                self.get_logger().info(f"I reached step 2")
 
                 # Sleep for a default amount of time before checking if new data is available.
                 time.sleep(constants_ftl.DEFAULT_SLEEP)
-                self.get_logger().info(f"I reached step 4")
+                self.get_logger().info(f"I reached step 3")
                 # If new data is not available within default time, gracefully run blind.
                 while self.delta_buffer.is_empty() and not self.stop_thread:
                     # Decrease the max_speed_pct in every iteration so as to halt gradually.
